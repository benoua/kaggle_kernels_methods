# -*- coding: UTF-8 -*-
# import the necessary packages
import os
import logging
import cvxopt
import numpy as np
import sys
import pdb
from scipy.spatial import distance as dist
from matplotlib import pyplot as plt
from scipy.misc import logsumexp
from scipy.stats import multivariate_normal
from sklearn import svm
from sklearn.mixture import GaussianMixture

################################################################################

def load_data(max_rows = 5000):
    """
        Load the data from the data directory.

        Returns:
            - Xtr : training dataset
            - Xte : testing dataset
            - Ytr : training labels
    """
    # define the different path
    Xtr_path = os.path.join(os.getcwd(), "Data", "Xtr.csv")
    Xte_path = os.path.join(os.getcwd(), "Data", "Xte.csv")
    Ytr_path = os.path.join(os.getcwd(), "Data", "Ytr.csv")

    # load the data
    Xtr = np.genfromtxt(Xtr_path, delimiter=',', max_rows = max_rows)
    Xte = np.genfromtxt(Xte_path, delimiter=',', max_rows = max_rows)
    Ytr = np.loadtxt(Ytr_path, delimiter=',', skiprows=1)

    # trim the useless data
    Xtr = Xtr[:,0:3072]
    Xte = Xte[:,0:3072]
    Ytr = Ytr[:,1].astype(np.double)
    Ytr = Ytr[:max_rows]

    return Xtr, Ytr, Xte

################################################################################

def build_image(im_line):
    """
        Convert an image from inline representation to matrix BGR.

        Arguments:
            - im_line : raw 1D image

        Returns:
            - im : raw 2D image
    """
    # retrieve the color channels
    im_R = im_line[0:1024].reshape(32,32)
    im_G = im_line[1024:2048].reshape(32,32)
    im_B = im_line[2048:3072].reshape(32,32)

    # build the final image
    im = np.zeros((32,32,3))
    im[:,:,0] = im_R
    im[:,:,1] = im_G
    im[:,:,2] = im_B

    return im

################################################################################

def raw2gray(im):
    """
        Convert a raw image to its grayscale image between 0 and 1.

        Arguments:
            - im : raw 2D image

        Returns:
            - im_gray : grayscale 2D image
    """
    # average all RGB channels
    im_gray = im.mean(axis=2)

    # normalize the image between 0 and 1
    im_gray = (im_gray - im_gray.min()) / (im_gray.max() - im_gray.min())

    return im_gray

################################################################################

def patch_features(im, width):
    """
        Compute the patch feature representation where we simply extract all the
        4x4 patchs and flatten them resulting in a 64x16 feature descriptor.

        Arguments:
            - im : raw 2D image
            - width : width of the patch

        Returns:
            - feat : feature descriptor of the image
    """
    # define variables
    w = width           # width of the patch
    n = 32/w            # number of grid regions on each side

    # convert to grayscale
    im_gray = raw2gray(im)

    # generate the features
    k = 0
    feat = np.zeros((n**2, w**2))
    for i in range(0, n):
        for j in range(0, n):
            feat[k,:] = im_gray[i*w:(i+1)*w, j*w:(j+1)*w].flatten()
            k += 1

    return feat

################################################################################

def patch_list(X, patch_width):
    """
        List all patch words in the input X.

        Arguments:
            - X : dataset
            - patch_width : width of the patch

        Returns:
            - words : list of all patches of the dataset
    """
    # initialize the list of words
    n_patch = 1024 / patch_width**2
    n_words = X.shape[0] * n_patch
    words = np.zeros((n_words, patch_width**2))

    # go through all image
    for i in range(0, X.shape[0]):
        # extract features
        im = build_image(X[i,:])
        feat = patch_features(im, patch_width)

        # add them to the list
        words[i*n_patch:(i+1)*n_patch,:] = feat

    return words

################################################################################

def kmeans(X, k, n_try, display = True):
    """
        Compute the k-mean representation of the input data X.

        Arguments:
            - X : dataset to be clustered
            - k : number of clusters
            - n_try : number of random initialization to perform

        Returns:
            - best_centroids : cluster points
            - labels : corresponding association
    """
    # initialize logger
    logging.basicConfig(level=logging.INFO, format='%(asctime)s %(message)s')

    # do several random initialization and keep the best
    best_centroids = None
    for l in range(0,n_try):
        # initialize variables
        labels = np.zeros(X.shape[0])
        centroids = X[np.random.choice(X.shape[0], k, False), :]
        old_centroids = np.zeros(centroids.shape)
        valid_centroids = True
        label_change = True

        # loop until we reach a local minima
        j = 0
        while not(np.array_equal(old_centroids, centroids)) and label_change:
            # save the old variables before update
            old_centroids = np.copy(centroids)
            old_labels = np.copy(labels)

            # compute new labels with closest centroids
            err_tot = 0
            for i in range(X.shape[0]):
                err = np.square(centroids - X[i,:]).sum(axis=1)
                labels[i] = err.argmin()
                err_tot += err.min()
            err_tot = err_tot

            # display progress
            label_change = np.sum(old_labels != labels)
            if display:
                logging.info("Kmeans: iter %d-%d, change: %d, error: %0.4f" %
                (l+1, j+1, label_change, err_tot))
            label_change = label_change > X.shape[0]*5./100
            j += 1

            # check if at least one point is assigned to the centroid
            if not np.array_equal(np.unique(labels), np.arange(0, k)):
                valid_centroids = False
                break

            # recompute the centroids
            for i in range(0, k):
                centroids[i,:] = np.mean(X[labels==i], axis=0)

        # if we have a valid centroid, then compare it to the best
        if valid_centroids:
            if best_centroids is None:
                best_centroids = np.copy(centroids)
                best_err = err_tot
            elif err_tot < best_err:
                best_centroids = np.copy(centroids)
                best_err = err_tot

    if display: logging.info("Kmeans converged.")

    return best_centroids, labels

################################################################################

def patch_dictionnary(X, n_voc, patch_width, show_distrib=False):
    """
        Build the patch dictionnary of the input X containing n_words using
        K-mean clustering.

        Arguments:
            - X : dataset
            - n_voc : number of words contained in the dictionnary
            - patch_width : width of the patch

        Returns:
            - dic : dictionnary of all words
    """
    # build the dictionnary
    words = patch_list(X, patch_width)              # compute the words list
    dic, labels = kmeans(words, n_voc, 3, False)    # compute the dictionnary

    # display histogram
    if show_distrib:
        # compute distributiom
        prob, _, _ = plt.hist(labels, bins=n_voc, normed=True)
        sort_id = prob.argsort()[::-1]
        temp = np.zeros(labels.shape)
        uniques = np.unique(labels)
        for i in range(0, uniques.shape[0]):
            temp[labels==sort_id[i]] = i
        cumsum = prob[sort_id].cumsum() / prob.sum()

        # plot the results
        plt.clf()
        fig, ax1 = plt.subplots()
        ax1.set_xlabel("word number")
        ax1.set_title("patch dictionnary: %d words for %d images"%(n_voc,X.shape[0]))
        ax1.hist(temp, bins=n_voc, normed=True, color='b')
        ax1.set_ylabel('individual probability', color='b')
        ax1.tick_params('y', colors='b')
        ax2 = ax1.twinx()
        ax2.plot(cumsum, color='r')
        ax2.set_ylabel('cumulative probability', color='r')
        ax2.tick_params('y', colors='r')
        plt.savefig("fig/dic_patch_%d_%d.jpg"%(n_voc,X.shape[0]))
        fig.show()

    return dic

################################################################################

def patch_hist(im, dic, patch_width):
    """
        Build the histogram representation of the image.

        Arguments:
            - im : raw 2D image
            - dic : dictionnary of all words
            - patch_width : width of the patch

        Returns:
            - hist : patch histogram
    """
    # retrieve the features
    feat = patch_features(im, patch_width)

    # compute the histogram
    hist = np.zeros(dic.shape[0])
    for i in range(0, feat.shape[0]):
        # find the closest dictionnary word
        n_word = np.square(dic - feat[i,:]).sum(axis=1).argmin()
        hist[n_word] += 1

    # normalize histogram
    hist = np.sqrt(hist / hist.sum())
    # hist = hist / hist.sum()

    return hist

################################################################################

def patch_hists(X, dic, patch_width):
    """
        Compute histograms for all images.

        Arguments:
            - X : dataset
            - dic : dictionnary of all words
            - patch_width : width of the patch

        Returns:
            - hists : list of histograms of all images
    """
    # build all histograms
    hists = np.zeros((X.shape[0], dic.shape[0]))
    for i in range(0, X.shape[0]):
        # retrieve the first histogram
        im_i = build_image(X[i,:])
        hists[i,:] = patch_hist(im_i, dic, patch_width)

    return hists

################################################################################

def Gram(hists, kernel = 'linear', degree = 3, gamma = None):
    """
        Generate the Gram matrix corresponding to the patch feature.

        Arguments:
            - hists : histogramme of the image among patches
            - kernel : type of kernel used (linear, poly or rbf)
            - degree : degree for polynomial kernel
            - gamma: parameter for rbf kernel

        Returns:
            - K : Gram matrix
    """
    # initialize logger
    logging.basicConfig(level=logging.INFO, format='%(asctime)s %(message)s')

    # define path
    if kernel == 'linear':
        gram_path = "gram_linear.csv"
    elif kernel == 'poly':
        gram_path = "gram_poly_degree_%d.csv" % degree
    elif kernel =='rbf':
        gram_path = "gram_rbf_gamma_%0.3f.csv" % gamma
    else:
        print('kernel name \'%s\' not defined. Script aborted.'%kernel)
        sys.exit(1)

    # compute the Gram matrix
    if kernel == 'linear':
        K = hists.dot(hists.T)
    elif kernel == 'poly':
        K = (1 + hists.dot(hists.T)) ** int(degree)
    elif kernel == 'rbf':
        K = np.exp(-gamma * dist.squareform(dist.pdist(hists, 'euclidean'))**2)

    return K

################################################################################

def SVM_kernel(K, Y, C, feats):
    """
        Solve the quadratic problem with dual formulation using the kernel Gram
        matrix.

        Quadratic problem for the cvxopt solver:
            min         1/2 x^T P x + q^T x
            s.t.        Gx <= h
                        Ax = b

        Arguments:
            - K : kernel Gram matrix
            - Y : data labels
            - C : regularisation parameter for the SVM soft margin
            - feats : feature list

        Returns:
            - w : vector in feature space
            - rho : intercept
    """
    # number of samples
    n = K.shape[0]

    # QP objective function parameters
    P = K
    q = -Y

    # QP inequality constraint parameters
    G = np.zeros((2*n, n))
    G[0:n,:] = - np.diag(Y)
    G[n:2*n,:] = np.diag(Y)
    h = np.zeros((2*n,1))
    h[0:n,0] = 0
    h[n:2*n,0] = C

    # QP equality constraint parameters
    A = np.ones((1,n))
    b = np.array([0])

    # convert all matrix to cvxopt matrix
    P_qp = cvxopt.matrix(P.astype(np.double))
    q_qp = cvxopt.matrix(q.astype(np.double))
    G_qp = cvxopt.matrix(G.astype(np.double))
    h_qp = cvxopt.matrix(h.astype(np.double))
    A_qp = cvxopt.matrix(A.astype(np.double))
    b_qp = cvxopt.matrix(b.astype(np.double))

    # hide outputs
    cvxopt.solvers.options['show_progress'] = False
    cvxopt.solvers.options['reltol'] = 1e-12
    cvxopt.solvers.options['feastol'] = 1e-12
    cvxopt.solvers.options['abstol'] = 1e-12

    # solve
    solution = cvxopt.solvers.qp(P_qp, q_qp, G_qp, h_qp, A_qp, b_qp)

    # retrieve lagrangian multipliers
    alpha = np.array(solution['x']).flatten()

    # compute the intercept
    svp = np.where((alpha<((1-1e-4)*C))*(alpha>(C*1e-4)))[0]
    svn = np.where((alpha>(-(1-1e-4)*C))*(alpha<(-C*1e-4)))[0]
    rhop = 1 - K.dot(alpha)[svp].mean() if svp.size > 0 else np.nan
    rhon = - 1 - K.dot(alpha)[svn].mean() if svn.size > 0 else np.nan
    rho = np.array([rhop, rhon])
    rho = rho[np.isfinite(rho)].mean()

    # compute the representation
    w = alpha.reshape(1,n).dot(feats).flatten()


    pdb.set_trace()

    clf = svm.SVC(kernel='precomputed', C=C, shrinking=False, tol=1e-6)
    clf.fit(K, Y)
    clf.predict(K)

    return w, rho

################################################################################

def SVM_ovo_predictors(K, Y, C, hists):
    """
        Implement the one versus one strategy for multiclass SVM.

        Arguments:
            - K : kernel Gram matrix
            - Y : data labels
            - C : regularisation parameter for the SVM soft margin
            - hists : list of histograms of all images

        Returns:
            - predictors : predictor of each SVM
    """
    # retrieve unique labels
    Y_unique = np.unique(Y)
    N = Y_unique.shape[0]

    # go through all labels
    predictors = np.zeros((N * (N - 1) / 2, hists.shape[1] + 1))
    k = 0
    for i in range(0, Y_unique.shape[0]-1):
        for j in range(i+1, Y_unique.shape[0]):
            # build the data mask
            mask = (Y==Y_unique[i]) + (Y==Y_unique[j])

            # select only the required data
            K_ij = K[mask,:]
            K_ij = K_ij[:,mask]
            hists_ij = hists[mask,:]
            Y_ij = Y[mask]
            Y_ij[Y_ij==Y_unique[j]] = -1
            Y_ij[Y_ij==Y_unique[i]] = 1

            # compute the corresponding SVM
            w, rho = SVM_kernel(K_ij, Y_ij, C, hists_ij)

            # store the values
            predictors[k,0:-1] = w.flatten()
            predictors[k,-1] = rho

            # update iterator
            k = k + 1

    return predictors

################################################################################

def SVM_ova_predictors(K, Y, C, feats):
    """
        Implement the one versus all strategy for multiclass SVM.

        Arguments:
            - K : kernel Gram matrix
            - Y : data labels
            - C featsregularisation parameter for the SVM soft margin
            - hists : list of histograms of all images

        Returns:
            - predictors : predictor of each SVM
    """
    # retrieve unique labels
    Y_unique = np.unique(Y)
    N = Y_unique.shape[0]

    # go through all labels
    predictors = np.zeros((N, feats.shape[1] + 1))
    for i in range(0, Y_unique.shape[0]):
        # select only the required data
        Y_i = np.copy(Y)
        Y_i[Y_i!=Y_unique[i]] = -1
        Y_i[Y_i==Y_unique[i]] = 1

        # compute the corresponding SVM
        logging.info("Training SVM ova for label %d"%Y_unique[i])
        w, rho = SVM_kernel(K, Y_i, C, feats)

        # store the values
        predictors[i,0:-1] = w.flatten()
        predictors[i,-1] = rho

    return predictors

################################################################################

def SVM_ovo_predict(hists, predictors):
    """
        Predict the label using a predictor

        Arguments:
            - predictors : predictor of each SVM
            - hists : histogram of the data to predict

        Returns:
            - Ypred : predicted data labels
    """
    # retrieve dimensions
    N = 1. / 2 + np.sqrt(2 * predictors.shape[0] + 1./4)
    n = hists.shape[0]

    # loop through all images
    Ypred = np.zeros(n)
    for l in range(0,n):
        # build histogram
        hist = hists[l]

        # initialize variables
        votes = np.zeros((N,N))
        k = 0

        # loop through all pairs
        for i in range(0,N-1):
            for j in range(i+1,N):
                # retrieve SVM parameters
                w = predictors[k,0:-1].flatten()
                rho = predictors[k,-1]

                # update vote
                score = w.dot(hist) + rho
                if score > 0:
                    votes[i,j] = 1
                if score < 0:
                    votes[j,i] = 1

                # update iterator
                k = k + 1
        # classe to win has the most votes
        winners = np.argwhere(votes.sum(axis=1) == np.amax(votes.sum(axis=1)))
        winners = winners.flatten()
        # choosing randomly the final winner between all winning classes
        Ypred[l] = np.random.choice(winners)

    return Ypred

################################################################################

def SVM_ova_predict(feats, predictors):
    """
        Predict the label using a predictor

        Arguments:
            - feats : histogram of the data to predict
            - predictors : predictor of each SVM

        Returns:
            - Ypred : predicted data labels
    """
    # retrieve dimensions
    N = predictors.shape[0]
    n = feats.shape[0]

    # loop through all images
    Ypred = np.zeros(n)
    for l in range(0,n):
        # initialize variables
        feat = feats[l,:]
        votes = np.zeros(N)

        # loop through all pairs
        for i in range(0,N):
            # retrieve SVM parameters
            w = predictors[i,0:-1].flatten()
            rho = predictors[i,-1]

            # update vote
            score = w.dot(feat) + rho
            print(score)
            votes[i] = score

        Ypred[l] = votes.argmax()

    return Ypred

################################################################################

def error(Ypred, Y):
    """
        Compute the error between prediction and ground-truth.

        Arguments:
            - Ypred : predicted data labels
            - Y : data labels

        Returns:
            - err : percentage of false labeling
    """

    return 100. * np.sum(Ypred != Y) / Y.shape[0]

################################################################################

def save_submit(Y):
    """
        Save the submission results as a csv file.

        Arguments:
            - Y : data labels
    """
    # initialize logger
    logging.basicConfig(level=logging.INFO, format='%(asctime)s %(message)s')

    # retrieve dimension
    n = Y.shape[0]

    # add the ID
    data = np.hstack((np.arange(1,n+1).reshape(n,1),Y.reshape(n,1)))

    # save to file
    filename = "Yte.csv"
    np.savetxt(filename, data, header="Id,Prediction",
        comments="", fmt="%d", delimiter=',')
    logging.info("Submission save in file %s"%filename)

    return

################################################################################

def HOG_features(im, n_bins):
    """
        Compute the HOG feature representation.

        Arguments:
            - im : raw 2D image
            - n_bins : number of angle bins

        Returns:
            - feat : feature descriptor of the image
    """
    # initialize variables
    qudrnt = 360. / n_bins
    n_block = (im.shape[0] / 4 - 1) * (im.shape[1] / 4 - 1)
    feat = np.zeros((n_block, n_bins))

    # convert RGB 2 gray image
    im_gray = raw2gray(im)

    # compute gradient and store it as complex
    grad = np.zeros(im_gray.shape).astype(np.complex)
    grad[:,1:-1] += 0.5 * (im_gray[:,2:] - im_gray[:,:-2])
    grad[:,0]    += im_gray[:,1] - im_gray[:,0]
    grad[:,-1]   += im_gray[:,-1] - im_gray[:,-2]
    grad[1:-1,:] += 0.5 * 1j * (im_gray[2:,:] - im_gray[:-2,:])
    grad[0,:]    += 1j * (im_gray[1,:] - im_gray[0,:])
    grad[-1,:]   += 1j * (im_gray[-1,:] - im_gray[-2,:])

    # retrieve angle and magnitude
    angle = np.angle(grad)*360/2/np.pi + 180
    magn  = np.abs(grad)

    # find corresponding bins
    bin_top = np.ceil(angle / qudrnt)
    bin_bot = np.floor(angle / qudrnt)

    # compute proportial magnitude
    magn_bot = magn * (bin_top * qudrnt - angle) / qudrnt
    magn_top = magn * (angle - bin_bot * qudrnt) / qudrnt

    l = 0
    for i in range(0,im.shape[0] / 4 - 1):
        for j in range(0,im.shape[1] / 4 - 1):
            # flatten vectors
            bin_top_crop  = bin_top[4*i:4*(i+1),4*j:4*(j+1)].flatten()
            bin_bot_crop  = bin_bot[4*i:4*(i+1),4*j:4*(j+1)].flatten()
            magn_top_crop = magn_top[4*i:4*(i+1),4*j:4*(j+1)].flatten()
            magn_bot_crop = magn_bot[4*i:4*(i+1),4*j:4*(j+1)].flatten()

            # compute the histogram
            hist = np.zeros(n_bins)
            for k in range(0,n_bins):
                hist[k] += magn_top_crop[bin_top_crop==k].sum()
                hist[k] += magn_bot_crop[bin_bot_crop==k].sum()

            # normalize histogram
            norm = np.sqrt(np.square(hist).sum())
            hist = hist/norm if norm > 0 else hist
            feat[l,:] = hist[:]

            # update iterator
            l += 1

    return feat

################################################################################

def HOG_list(X, n_bins):
    """
        List all HOG words in the input X.

        Arguments:
            - X : dataset
            - n_bins : number of angle bins

        Returns:
            - words : list of all patches of the dataset
    """
    # initialize the list of words
    n_block = (32 / 4 - 1) * (32 / 4 - 1)
    n_words = X.shape[0] * n_block
    words = np.zeros((n_words, n_bins))

    # go through all image
    for i in range(0, X.shape[0]):
        # extract features
        im = build_image(X[i,:])
        feat = HOG_features(im, n_bins)

        # add them to the list
        words[i*n_block:(i+1)*n_block,:] = feat

    return words

################################################################################

def HOG_dictionnary(X, n_voc, n_bins, show_distrib=False):
    """
        Build the patch dictionnary of the input X containing n_words using
        K-mean clustering.

        Arguments:
            - X : dataset
            - n_voc : number of words contained in the dictionnary
            - n_bins : number of angle bins

        Returns:
            - dic : dictionnary of all words
    """
    # build the dictionnary
    words = HOG_list(X, n_bins)                     # compute the words list
    dic, labels = kmeans(words, n_voc, 3, False)    # compute the dictionnary

    # display histogram
    if show_distrib:
        plt.hist(labels, bins=n_voc, normed=True)
        plt.title("HOG dictionnary %d words for %d images"%(n_voc,X.shape[0]))
        plt.xlabel("word number")
        plt.ylabel("probability")
        plt.savefig("fig/dic_HOG_%d_%d.jpg"%(n_voc,X.shape[0]))
        plt.show()

    return dic

################################################################################

def HOG_hist(im, dic, n_bins):
    """
        Build the histogram representation of the image.

        Arguments:
            - im : raw 2D image
            - dic : dictionnary of all words
            - n_bins : number of angle bins

        Returns:
            - hist : HOG histogram
    """
    # retrieve the features
    feat = HOG_features(im, n_bins)

    # compute the histogram
    hist = np.zeros(dic.shape[0])
    for i in range(0, feat.shape[0]):
        # find the closest dictionnary word
        n_word = np.square(dic - feat[i,:]).sum(axis=1).argmin()
        hist[n_word] += 1

    # normalize histogram
    hist = np.sqrt(hist / hist.sum())
    # hist = hist / hist.sum()

    return hist

################################################################################

def HOG_hists(X, dic, n_bins):
    """
        Compute histograms for all images.

        Arguments:
            - X : dataset
            - dic : dictionnary of all words
            - n_bins : number of angle bins

        Returns:
            - hists : list of histograms of all images
    """
    # build all histograms
    hists = np.zeros((X.shape[0], dic.shape[0]))
    for i in range(0, X.shape[0]):
        # retrieve the first histogram
        im_i = build_image(X[i,:])
        hists[i,:] = HOG_hist(im_i, dic, n_bins)

    return hists

################################################################################

def gaussian_mixture(X, k=100):
    """
        Gaussian mixture implementation

        Arguments:
            - X : data input stored in row vectors
            - k : number of components for GMM

        Returns:
            - w : weights of each mixture components
            - mu : means of each mixture components
            - sig : covariance matricex of each components
    """
    # compute the GMM using scikit learn
    g = GaussianMixture(n_components=k, covariance_type='diag')
    g.fit(X)
    logging.info("GMM trained")

    # retrieve results
    w = g.weights_
    mu = g.means_
    sig = g.covariances_

    return w, mu, sig

################################################################################

def gmm(x, k, n_init=1, tol = 1e-6, max_iter = 100):
    """
        Gaussian mixture implementation

        Arguments:
            - X : data input stored in row vectors
            - k : number of components for GMM
            - n_init : number of initializations for kmeans
            - tol : max precision before stoping algo
            - max_iter : number max of EM iterations

        Returns:
            - w : weights of each mixture components
            - mu : means of each mixture components
            - sig : covariance matricex of each components

    """

    # Setup the logger
    logging.basicConfig(level=logging.INFO, format='%(asctime)s %(message)s')
    logging.info("---- EM algorithm for identity covariance ----")

    # Declare the variables used for storing the data
    n = x.shape[0]
    p = x.shape[1]

    # Initialize the variable for the EM algirithm using k-means
    logging.info("---- K-mean initialisation ----")
    centroids, labels = kmeans(x, k, n_init, False)

    q = np.zeros((n,k))
    mu = np.zeros((k,p))
    mu = np.copy(centroids)
    sigma = np.random.rand(k,p)
    pi = np.zeros(k)

    for i in np.arange(0, k):
        pi[i] = np.sum(labels==i)/float(n)
    mu_old = np.zeros((k,p))
    sigma_old = np.zeros((k,p))
    logging.info("---- K-mean initialisation ended ----")

    # Loop
    logging.info("---- EM steps looping ----")
    l = 0;
    while np.sum(np.square(mu_old-mu))+np.sum(np.square(sigma_old-sigma))>tol \
     and l < max_iter:
        # Record old values
        mu_old = np.copy(mu)
        sigma_old = np.copy(sigma)

        '''E - STEP'''
        for i in np.arange(0,k):

            sig_ = np.diag(sigma[i,:])
            mu_ = mu[i]
            pi_ = pi[i]

            q[:,i] = np.log(pi_) + multivariate_normal.logpdf(x, mu_, sig_)

        q = q - logsumexp(q, axis = 1).reshape(q.shape[0], 1)

        q = np.exp(q)


        '''M - STEP'''
        pi = np.sum(q, axis=0)


        for i in np.arange(0,k):
            mu[i,:] = np.sum(x*q[:,i].reshape((x.shape[0],1)), axis=0)/pi[i]

            # sigma
            for j in range(p) :
                temp = np.sum( ((x[:,j] - mu[i, j])**2 ) * q[:,i], axis = 0) 
                
                sigma[i,j] = temp / pi[i]

        pi = pi/np.sum(pi)

        # Update the number of iterations
        l += 1

    logging.info("EM algorithm converged after %d iterations"%l)

    return pi, mu, sigma


################################################################################

def compute_gamma(X, weights, means, covariances):
    """
        Compute the soft assignment to the GMM for each row vector in X.

        Arguments:
            - weights : weights of each mixture components
            - means : means of each mixture components
            - covariances : covariance matricex of each components

        Returns:
            - gamma : probability of belonging to a GMM

    """
    # intialize variables
    k = weights.shape[0]
    n = X.shape[0]
    gamma = np.zeros((n, k))

    # loop through all mixtures
    for i in range(0,k):
        sig = np.diag(covariances[i])
        mu = means[i]
        weight = weights[i]
        gamma[:,i] = np.log(multivariate_normal.pdf(X,mu,sig)) + np.log(weight)

    # normalize probabilities
    gamma = gamma - logsumexp(gamma, axis=1).reshape(gamma.shape[0],1)
    gamma = np.exp(gamma)

    return gamma

################################################################################

def compute_statistics_single(X, weights, means, covariances):
    """
        Compute the statistics of the generative model for one element.

        Arguments:
            - X : single data input
            - weights : weights of each mixture components
            - means : means of each mixture components
            - covariances : covariance matricex of each components

        Returns:
            - phi : representation in row vector
    """
    # intialize variables
    k = weights.shape[0]
    n = X.shape[0]
    p = X.shape[1]
    phi = np.zeros((k,2 * p))

    # compute soft assignments
    gamma = compute_gamma(X, weights, means, covariances)

    # compute representation for each mixture
    for j in range(0,k):
        mu        = means[j]
        sig       = covariances[j]
        weight    = weights[j]
        gammaj    = gamma[:,j].reshape((n,1))
        phi_mu    = np.sum(gammaj * (X - mu) / sig, axis=0)
        phi_mu   /= (n*np.sqrt(weight))
        phi_sig   = np.sum(gammaj * ((X - mu)**2 / sig**2 - 1), axis=0)
        phi_sig  /= (n*np.sqrt(2 * weight))
        phi[j,:p] = phi_mu
        phi[j,p:] = phi_sig

    # flatten representation
    phi = phi.flatten()

    return phi

################################################################################

def patch_gmm(X, n_mixt, patch_width):
    """
        Build the patch dictionnary of the input X containing n_words using
        K-mean clustering.

        Arguments:
            - X : dataset
            - n_mixt : number of gaussian mixtures
            - patch_width : width of the patch

        Returns:
            - w : weights of each mixture components
            - mu : means of each mixture components
            - sig : covariance matricex of each components
    """
    # build the dictionnary
    words = patch_list(X, patch_width)              # compute the words list
    # w, mu, sig = gaussian_mixture(words, n_mixt)    # compute the gmm
    w, mu, sig = gmm(words, n_mixt)    # compute the gmm

    return w, mu, sig

################################################################################

def patch_fisher(X, w, mu, sig, patch_width):
    """
        Compute histograms for all images.

        Arguments:
            - X : dataset
            - w : weights of each mixture components
            - mu : means of each mixture components
            - sig : covariance matricex of each components
            - patch_width : width of the patch

        Returns:
            - fisher : fisher vectors of all images
    """
    # retrieve dimensions
    n = X.shape[0]
    k = w.shape[0]
    p = patch_width**2

    # fisher = np.zeros((n, 2 * k * p))
    temp = np.zeros((n,k))
    for i in range(0, n):
        # retrieve the first histogram
        im = build_image(X[i,:])
        feat = patch_features(im, patch_width)
        gamma = compute_gamma(feat, w, mu, sig).sum(axis=0)/n
        temp[i,:] = np.sqrt(gamma / gamma.sum())
        # fisher[i,:] = compute_statistics_single(feat, w, mu, sig)
    # return fisher
    return temp

################################################################################

def cross_validation(K, n, C_array, display = True):
    """
        Use cross validation to find C.

        Arguments:
            - K : Gram matrix
            - n : number of tries for each C
            - C_array: values of C to try

        Returns:
            - best_C : C parameter that minimizes the error
            - best_err : corresponding error
    """
    # initialize logger
    logging.basicConfig(level=logging.INFO, format='%(asctime)s %(message)s')

    # find best C
    best_C = None
    if display: logging.info("C\tError")
    for C in C_array:
        err = 0
        for i in range(0,n):
            # split the data
            perm = np.random.permutation(K.shape[0])
            perm_tr = perm[:int(K.shape[0]*0.8)]
            perm_te = perm[int(K.shape[0]*0.8):]
            Y_CV_tr = Ytr[perm_tr]
            Y_CV_te = Ytr[perm_te]
            hists_CV_tr = feats[perm_tr,:]
            hists_CV_te = feats[perm_te,:]
            K_CV_tr = K[perm_tr,:]
            K_CV_tr = K_CV_tr[:,perm_tr]

            # train scikit SVM
            clf = svm.SVC(kernel='precomputed', C=C, shrinking=False, tol=1e-6)
            clf.fit(K_CV_tr, Y_CV_tr)
            K_CV_te = K[perm_te,:]
            K_CV_te = K_CV_te[:,perm_tr]
            Y_CV_pred = clf.predict(K_CV_te)

            err += error(Y_CV_pred, Y_CV_te)
        err = err / n
        if display: logging.info("%0.3f\t%0.1f"%(C, err))
        if best_C is None or err < best_err:
            best_err = err
            best_C = C
    if display: logging.info("Best C: %0.3f, error: %0.1f"%(best_C, best_err))

    return best_C, best_err

################################################################################

if __name__ == "__main__":
    # load the data
<<<<<<< HEAD
    Xtr, Ytr, Xte = load_data(500)

    # build the patch hist
    n_voc = 50
    patch_width = 4
    dic_patch = patch_dictionnary(Xtr, n_voc, patch_width)
    hists_patch = patch_hists(Xtr, dic_patch, patch_width)
=======
    Xtr, Ytr, Xte = load_data(100)

    # build the patch hist
    # n_voc = 200
    # patch_width = 4
    # dic_patch = patch_dictionnary(Xtr, n_voc, patch_width)
    # hists_patch = patch_hists(Xtr, dic_patch, patch_width)
>>>>>>> 7bc42ae4

    # build the HOG hist
    n_voc = 50
    n_bins = 9
    dic_HOG = HOG_dictionnary(Xtr, n_voc, n_bins)
    hists_HOG = HOG_hists(Xtr, dic_HOG, n_bins)

<<<<<<< HEAD
    # build the patch GMM
    n_mixt = 50
    patch_width = 4
    w, mu, sig = patch_gmm(Xtr, n_mixt, patch_width)
    fisher_patch = patch_fisher(Xtr, w, mu, sig, patch_width)

    # combine features
    # feats = hists_patch
    # feats = hists_HOG
    # feats = fisher_patch
    feats = np.hstack((hists_patch, hists_HOG, fisher_patch))
=======
    # # build the patch GMM
    n_mixt = 20
    patch_width = 4
    w_patch, mu_patch, sig_patch = patch_gmm(Xtr, n_mixt, patch_width)
    fisher_patch = patch_fisher(Xtr, w_patch, mu_patch, sig_patch, patch_width)

    # combine features
    # feats = np.hstack((hists_patch, hists_HOG))
    # feats = hists_patch
    feats = fisher_patch
>>>>>>> 7bc42ae4

    # generate the Gram matrix
    # K = feats.dot(feats.T)
    K1 = Gram(feats, kernel = 'linear')
    K2 = Gram(feats, kernel = 'poly', degree = 1)
    K3 = Gram(feats, kernel = 'poly', degree = 2)
    K4 = Gram(feats, kernel = 'poly', degree = 3)
    K5 = Gram(feats, kernel = 'poly', degree = 4)
    K6 = Gram(feats, kernel = 'poly', degree = 5)
    K7 = Gram(feats, kernel = 'rbf', gamma = 0.5)
    K8 = Gram(feats, kernel = 'rbf', gamma = 0.75)
    K9 = Gram(feats, kernel = 'rbf', gamma = 1)
    K10 = Gram(feats, kernel = 'rbf', gamma = 1.5)
    K11 = Gram(feats, kernel = 'rbf', gamma = 2)
    K12 = Gram(feats, kernel = 'rbf', gamma = 3)
    K13 = Gram(feats, kernel = 'rbf', gamma = 3.5)
    K14 = Gram(feats, kernel = 'rbf', gamma = 5)
    K15 = Gram(feats, kernel = 'rbf', gamma = 10)
    K16 = Gram(feats, kernel = 'rbf', gamma = 20)

    # # cross validation
    # n = 10
    # C_array = 0.01*1.5**np.arange(0,30)
    # print("K\terror\tC")
    # k = 0
    # best_k = None
    # for K in [K1,K2,K3,K4,K5,K6,K7,K8,K9,K10,K11,K12,K13,K14,K15,K16]:
    #     C, err = cross_validation(K, n, C_array, False)
    #     print("K%d\t%0.1f\t%0.2f"%(k,err,C))
    #     if best_k is None or err < best_err:
    #         best_k = k
    #         best_K = K
    #         best_C = C
    #         best_err = err
    #     k += 1
    # print("- - - - Best - - - -")
    # print("K%d\t%0.1f\t%0.2f"%(best_k,best_err,best_C))

    best_K = K5
    best_C = 2.92

    # final prediction
    predictors = SVM_ova_predictors(best_K, Ytr, best_C, feats)
    hists_patch_te = patch_hists(Xte, dic_patch, patch_width)
    hists_HOG_te = HOG_hists(Xte, dic_HOG, n_bins)
    fisher_patch_te = patch_fisher(Xte, w, mu, sig, patch_width)
    feats_te = np.hstack((hists_patch_te, hists_HOG_te, fisher_patch_te))
    Yte = SVM_ova_predict(feats_te, predictors)
    save_submit(Yte)

    pdb.set_trace()
<|MERGE_RESOLUTION|>--- conflicted
+++ resolved
@@ -254,7 +254,8 @@
         plt.clf()
         fig, ax1 = plt.subplots()
         ax1.set_xlabel("word number")
-        ax1.set_title("patch dictionnary: %d words for %d images"%(n_voc,X.shape[0]))
+        ax1.set_title("patch dictionnary: %d words for %d images"%
+            (n_voc,X.shape[0]))
         ax1.hist(temp, bins=n_voc, normed=True, color='b')
         ax1.set_ylabel('individual probability', color='b')
         ax1.tick_params('y', colors='b')
@@ -938,8 +939,8 @@
 
             # sigma
             for j in range(p) :
-                temp = np.sum( ((x[:,j] - mu[i, j])**2 ) * q[:,i], axis = 0) 
-                
+                temp = np.sum( ((x[:,j] - mu[i, j])**2 ) * q[:,i], axis = 0)
+
                 sigma[i,j] = temp / pi[i]
 
         pi = pi/np.sum(pi)
@@ -1140,7 +1141,6 @@
 
 if __name__ == "__main__":
     # load the data
-<<<<<<< HEAD
     Xtr, Ytr, Xte = load_data(500)
 
     # build the patch hist
@@ -1148,15 +1148,6 @@
     patch_width = 4
     dic_patch = patch_dictionnary(Xtr, n_voc, patch_width)
     hists_patch = patch_hists(Xtr, dic_patch, patch_width)
-=======
-    Xtr, Ytr, Xte = load_data(100)
-
-    # build the patch hist
-    # n_voc = 200
-    # patch_width = 4
-    # dic_patch = patch_dictionnary(Xtr, n_voc, patch_width)
-    # hists_patch = patch_hists(Xtr, dic_patch, patch_width)
->>>>>>> 7bc42ae4
 
     # build the HOG hist
     n_voc = 50
@@ -1164,7 +1155,6 @@
     dic_HOG = HOG_dictionnary(Xtr, n_voc, n_bins)
     hists_HOG = HOG_hists(Xtr, dic_HOG, n_bins)
 
-<<<<<<< HEAD
     # build the patch GMM
     n_mixt = 50
     patch_width = 4
@@ -1176,18 +1166,6 @@
     # feats = hists_HOG
     # feats = fisher_patch
     feats = np.hstack((hists_patch, hists_HOG, fisher_patch))
-=======
-    # # build the patch GMM
-    n_mixt = 20
-    patch_width = 4
-    w_patch, mu_patch, sig_patch = patch_gmm(Xtr, n_mixt, patch_width)
-    fisher_patch = patch_fisher(Xtr, w_patch, mu_patch, sig_patch, patch_width)
-
-    # combine features
-    # feats = np.hstack((hists_patch, hists_HOG))
-    # feats = hists_patch
-    feats = fisher_patch
->>>>>>> 7bc42ae4
 
     # generate the Gram matrix
     # K = feats.dot(feats.T)
